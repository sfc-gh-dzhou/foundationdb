/*
 * ObjectSerializerTraits.h
 *
 * This source file is part of the FoundationDB open source project
 *
 * Copyright 2013-2018 Apple Inc. and the FoundationDB project authors
 *
 * Licensed under the Apache License, Version 2.0 (the "License");
 * you may not use this file except in compliance with the License.
 * You may obtain a copy of the License at
 *
 *     http://www.apache.org/licenses/LICENSE-2.0
 *
 * Unless required by applicable law or agreed to in writing, software
 * distributed under the License is distributed on an "AS IS" BASIS,
 * WITHOUT WARRANTIES OR CONDITIONS OF ANY KIND, either express or implied.
 * See the License for the specific language governing permissions and
 * limitations under the License.
 */

#pragma once

#include <type_traits>
#include <cstdint>
#include <cstddef>
#include <memory>
#include <functional>
#include <vector>
#include <variant>
#include <boost/variant.hpp>

template <class T, typename = void>
struct is_fb_function_t : std::false_type {};

template <class T>
struct is_fb_function_t<T, typename std::enable_if<T::is_fb_visitor>::type> : std::true_type {};

template <class T>
constexpr bool is_fb_function = is_fb_function_t<T>::value;

template <class Visitor, class... Items>
typename std::enable_if<is_fb_function<Visitor>, void>::type serializer(Visitor& visitor, Items&... items) {
	visitor(items...);
}

template <class... Ts>
struct pack {};

template <int i, class... Ts>
struct index_impl;

template <int i, class T, class... Ts>
struct index_impl<i, pack<T, Ts...>> {
	using type = typename index_impl<i - 1, pack<Ts...>>::type;
};

template <class T, class... Ts>
struct index_impl<0, pack<T, Ts...>> {
	using type = T;
};

template <int i, class Pack>
using index_t = typename index_impl<i, Pack>::type;

template <class T, typename = void>
struct scalar_traits : std::false_type {
	constexpr static size_t size = 0;
	template <class Context>
	static void save(uint8_t*, const T&, Context&);

	// Context is an arbitrary type that is plumbed by reference throughout the
	// load call tree.
	template <class Context>
	static void load(const uint8_t*, T&, Context&);
};

template <class T>
struct dynamic_size_traits : std::false_type {
	// May be called multiple times during one serialization. Guaranteed not to be called after save.
	template <class Context>
	static size_t size(const T&, Context&);

	// Guaranteed to be called only once during serialization
	template <class Context>
	static void save(uint8_t*, const T&, Context&);

	// Context is an arbitrary type that is plumbed by reference throughout the
	// load call tree.
	template <class Context>
	static void load(const uint8_t*, size_t, T&, Context&);
};

template <class T>
struct serializable_traits : std::false_type {
	template <class Archiver>
	static void serialize(Archiver& ar, T& v);
};

template <class VectorLike>
struct vector_like_traits : std::false_type {
	// Write this at the beginning of the buffer
	using value_type = uint8_t;
	using iterator = void;
	using insert_iterator = void;

	template <class Context>
	static size_t num_entries(VectorLike&, Context&);
	template <class Context>
	static void reserve(VectorLike&, size_t, Context&);

	template <class Context>
	static insert_iterator insert(VectorLike&, Context&);
	template <class Context>
	static iterator begin(const VectorLike&, Context&);
};

template <class UnionLike>
struct union_like_traits : std::false_type {
	using Member = UnionLike;
	using alternatives = pack<>;
	template <class Context>
	static uint8_t index(const Member&, Context&);
	template <class Context>
	static bool empty(const Member& variant, Context&);

	template <int i, class Context>
	static const index_t<i, alternatives>& get(const Member&, Context&);

	template <int i, class Alternative, class Context>
	static const void assign(Member&, const Alternative&, Context&);

	template <class Context>
	static void done(Member&, Context&);
};

// TODO(anoyes): Implement things that are currently using scalar traits with
// struct-like traits.
template <class StructLike>
struct struct_like_traits : std::false_type {
	using Member = StructLike;
	using types = pack<>;

	template <int i, class Context>
	static const index_t<i, types>& get(const Member&, Context&);

	template <int i, class Context>
	static const void assign(Member&, const index_t<i, types>&, Context&);

	template <class Context>
	static void done(Member&, Context&);
};

template <class... Alternatives>
struct union_like_traits<boost::variant<Alternatives...>> : std::true_type {
	using Member = boost::variant<Alternatives...>;
	using alternatives = pack<Alternatives...>;
<<<<<<< HEAD
	template <class Context>
	static uint8_t index(const Member& variant, Context&) {
		return variant.index();
	}
	template <class Context>
	static bool empty(const Member& variant, Context&) {
		return false;
	}

	template <int i, class Context>
	static const index_t<i, alternatives>& get(const Member& variant, Context&) {
		return std::get<index_t<i, alternatives>>(variant);
=======
	static uint8_t index(const Member& variant) { return variant.which(); }
	static bool empty(const Member& variant) { return false; }

	template <int i>
	static const index_t<i, alternatives>& get(const Member& variant) {
		return boost::get<index_t<i, alternatives>>(variant);
>>>>>>> b9e93897
	}

	template <size_t i, class Alternative, class Context>
	static const void assign(Member& member, const Alternative& a, Context&) {
		static_assert(std::is_same_v<index_t<i, alternatives>, Alternative>);
		member = a;
	}
};<|MERGE_RESOLUTION|>--- conflicted
+++ resolved
@@ -154,10 +154,9 @@
 struct union_like_traits<boost::variant<Alternatives...>> : std::true_type {
 	using Member = boost::variant<Alternatives...>;
 	using alternatives = pack<Alternatives...>;
-<<<<<<< HEAD
 	template <class Context>
 	static uint8_t index(const Member& variant, Context&) {
-		return variant.index();
+		return variant.which();
 	}
 	template <class Context>
 	static bool empty(const Member& variant, Context&) {
@@ -166,15 +165,7 @@
 
 	template <int i, class Context>
 	static const index_t<i, alternatives>& get(const Member& variant, Context&) {
-		return std::get<index_t<i, alternatives>>(variant);
-=======
-	static uint8_t index(const Member& variant) { return variant.which(); }
-	static bool empty(const Member& variant) { return false; }
-
-	template <int i>
-	static const index_t<i, alternatives>& get(const Member& variant) {
 		return boost::get<index_t<i, alternatives>>(variant);
->>>>>>> b9e93897
 	}
 
 	template <size_t i, class Alternative, class Context>
