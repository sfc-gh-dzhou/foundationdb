--- conflicted
+++ resolved
@@ -47,11 +47,7 @@
 #include "fdbrpc/LoadBalance.h"
 #include "fdbrpc/Net2FileSystem.h"
 #include "fdbrpc/simulator.h"
-<<<<<<< HEAD
-#include "fdbrpc/TLSConnection.h"
 #include "flow/flow.h"
-=======
->>>>>>> b52eb746
 #include "flow/ActorCollection.h"
 #include "flow/DeterministicRandom.h"
 #include "flow/Knobs.h"
@@ -3473,13 +3469,8 @@
 		WaitMetricsRequest req(locations[i].first, StorageMetrics(), StorageMetrics());
 		req.min.bytes = 0;
 		req.max.bytes = -1;
-<<<<<<< HEAD
 		fx[i] = loadBalance(locations[i].second->locations(), &StorageServerInterface::waitMetrics, req,
 		                    TaskPriority::DataDistribution);
-=======
-		fx[i] =
-		    loadBalance(locations[i].second, &StorageServerInterface::waitMetrics, req, TaskPriority::DataDistribution);
->>>>>>> b52eb746
 	}
 	wait(waitForAll(fx));
 
