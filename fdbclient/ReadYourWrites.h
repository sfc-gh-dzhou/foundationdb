--- conflicted
+++ resolved
@@ -68,7 +68,6 @@
 	explicit ReadYourWritesTransaction(Database const& cx);
 	~ReadYourWritesTransaction();
 
-<<<<<<< HEAD
 	void setVersion(Version v) override { tr.setVersion(v); }
 	Future<Version> getReadVersion() override;
 	Optional<Version> getCachedReadVersion() const override { return tr.getCachedReadVersion(); }
@@ -88,24 +87,6 @@
 	                                            int limit,
 	                                            bool snapshot = false,
 	                                            bool reverse = false) {
-=======
-	void setVersion(Version v) { tr.setVersion(v); }
-	Future<Version> getReadVersion();
-	Optional<Version> getCachedReadVersion() { return tr.getCachedReadVersion(); }
-	Future<Optional<Value>> get(const Key& key, bool snapshot = false);
-	Future<Key> getKey(const KeySelector& key, bool snapshot = false);
-	Future<RangeResult> getRange(const KeySelector& begin,
-	                             const KeySelector& end,
-	                             int limit,
-	                             bool snapshot = false,
-	                             bool reverse = false);
-	Future<RangeResult> getRange(KeySelector begin,
-	                             KeySelector end,
-	                             GetRangeLimits limits,
-	                             bool snapshot = false,
-	                             bool reverse = false);
-	Future<RangeResult> getRange(const KeyRange& keys, int limit, bool snapshot = false, bool reverse = false) {
->>>>>>> 6f5ae9d7
 		return getRange(KeySelector(firstGreaterOrEqual(keys.begin), keys.arena()),
 		                KeySelector(firstGreaterOrEqual(keys.end), keys.arena()),
 		                limit,
