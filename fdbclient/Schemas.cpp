/*
 * Schemas.cpp
 *
 * This source file is part of the FoundationDB open source project
 *
 * Copyright 2013-2018 Apple Inc. and the FoundationDB project authors
 *
 * Licensed under the Apache License, Version 2.0 (the "License");
 * you may not use this file except in compliance with the License.
 * You may obtain a copy of the License at
 *
 *     http://www.apache.org/licenses/LICENSE-2.0
 *
 * Unless required by applicable law or agreed to in writing, software
 * distributed under the License is distributed on an "AS IS" BASIS,
 * WITHOUT WARRANTIES OR CONDITIONS OF ANY KIND, either express or implied.
 * See the License for the specific language governing permissions and
 * limitations under the License.
 */

#include "fdbclient/Schemas.h"

const KeyRef JSONSchemas::statusSchema = LiteralStringRef(R"statusSchema(
{
   "cluster":{
      "layers":{
         "_valid":true,
         "_error":"some error description"
      },
      "processes":{
         "$map":{
            "version":"3.0.0",
            "machine_id":"0ccb4e0feddb5583010f6b77d9d10ece",
            "locality":{
                "$map":"value"
            },
            "class_source":{
               "$enum":[
                  "command_line",
                  "configure_auto",
                  "set_class"
               ]
            },
            "class_type":{
               "$enum":[
                  "unset",
                  "storage",
                  "transaction",
                  "resolution",
                  "proxy",
                  "master",
                  "test"
               ]
            },
            "degraded":true,
            "roles":[
               {
                  "query_queue_max":0,
                  "local_rate":0,
                  "input_bytes":{
                     "hz":0.0,
                     "counter":0,
                     "roughness":0.0
                  },
                  "stored_bytes":12341234,
                  "kvstore_used_bytes":12341234,
                  "kvstore_available_bytes":12341234,
                  "kvstore_free_bytes":12341234,
                  "kvstore_total_bytes":12341234,
                  "durable_bytes":{
                     "hz":0.0,
                     "counter":0,
                     "roughness":0.0
                  },
                  "queue_disk_used_bytes":12341234,
                  "queue_disk_available_bytes":12341234,
                  "queue_disk_free_bytes":12341234,
                  "queue_disk_total_bytes":12341234,
                  "role":{
                     "$enum":[
                        "master",
                        "proxy",
                        "log",
                        "storage",
                        "resolver",
                        "cluster_controller",
                        "data_distributor",
                        "ratekeeper",
                        "router",
                        "coordinator"
                     ]
                  },
                  "data_version":12341234,
                  "durable_version":12341234,
                  "data_lag": {
                     "seconds":5.0,
                     "versions":12341234
                  },
                  "durability_lag": {
                     "seconds":5.0,
                     "versions":12341234
                  },
                  "id":"eb84471d68c12d1d26f692a50000003f",
                  "total_queries":{
                     "hz":0.0,
                     "counter":0,
                     "roughness":0.0
                  },
                  "finished_queries":{
                     "hz":0.0,
                     "counter":0,
                     "roughness":0.0
                  },
                  "bytes_queried":{
                     "hz":0.0,
                     "counter":0,
                     "roughness":0.0
                  },
                  "keys_queried":{
                     "hz":0.0,
                     "counter":0,
                     "roughness":0.0
                  },
                  "mutation_bytes":{
                     "hz":0.0,
                     "counter":0,
                     "roughness":0.0
                  },
                  "mutations":{
                     "hz":0.0,
                     "counter":0,
                     "roughness":0.0
                  },
                  "grv_latency_statistics":{
                     "default":{
                        "count":0,
                        "min":0.0,
                        "max":0.0,
                        "median":0.0,
                        "mean":0.0,
                        "p25":0.0,
                        "p90":0.0,
                        "p95":0.0,
                        "p99":0.0,
                        "p99.9":0.0
                     }
                  },
                  "read_latency_statistics":{
                     "count":0,
                     "min":0.0,
                     "max":0.0,
                     "median":0.0,
                     "mean":0.0,
                     "p25":0.0,
                     "p90":0.0,
                     "p95":0.0,
                     "p99":0.0,
                     "p99.9":0.0
                  },
                  "commit_latency_statistics":{
                     "count":0,
                     "min":0.0,
                     "max":0.0,
                     "median":0.0,
                     "mean":0.0,
                     "p25":0.0,
                     "p90":0.0,
                     "p95":0.0,
                     "p99":0.0,
                     "p99.9":0.0
                  },
                  "grv_latency_bands":{
                     "$map": 1
                  },
                  "read_latency_bands":{
                     "$map": 1
                  },
                  "commit_latency_bands":{
                     "$map": 1
                  }
               }
            ],
            "command_line":"-r simulation",
            "memory":{
               "available_bytes":0,
               "limit_bytes":0,
               "unused_allocated_memory":0,
               "used_bytes":0
            },
            "messages":[
               {
                  "time":12345.12312,
                  "type":"x",
                  "name":{
                     "$enum":[
                        "file_open_error",
                        "incorrect_cluster_file_contents",
                        "process_error",
                        "io_error",
                        "io_timeout",
                        "platform_error",
                        "storage_server_lagging",
                        "(other FDB error messages)"
                     ]
                  },
                  "raw_log_message":"<stuff/>",
                  "description":"abc"
               }
            ],
            "fault_domain":"0ccb4e0fdbdb5583010f6b77d9d10ece",
            "under_maintenance":true,
            "excluded":false,
            "address":"1.2.3.4:1234",
            "disk":{
               "free_bytes":3451233456234,
               "reads":{
                  "hz":0.0,
                  "counter":0,
                  "sectors":0
               },
               "busy":0.0,
               "writes":{
                  "hz":0.0,
                  "counter":0,
                  "sectors":0
               },
               "total_bytes":123412341234
            },
            "uptime_seconds":1234.2345,
            "cpu":{
               "usage_cores":0.0
            },
            "network":{
               "current_connections":0,
               "connections_established":{
                   "hz":0.0
               },
               "connections_closed":{
                   "hz":0.0
               },
               "connection_errors":{
                   "hz":0.0
               },
               "megabits_sent":{
                  "hz":0.0
               },
               "megabits_received":{
                  "hz":0.0
               },
               "tls_policy_failures":{
                 "hz":0.0
               }
            },
            "run_loop_busy":0.2
         }
      },
      "old_logs":[
         {
            "logs":[
               {
                  "id":"7f8d623d0cb9966e",
                  "healthy":true,
                  "address":"1.2.3.4:1234"
               }
            ],
            "log_replication_factor":3,
            "log_write_anti_quorum":0,
            "log_fault_tolerance":2,
            "remote_log_replication_factor":3,
            "remote_log_fault_tolerance":2,
            "satellite_log_replication_factor":3,
            "satellite_log_write_anti_quorum":0,
            "satellite_log_fault_tolerance":2
         }
      ],
      "fault_tolerance":{
         "max_zone_failures_without_losing_availability":0,
         "max_zone_failures_without_losing_data":0
      },
      "qos":{
         "worst_queue_bytes_log_server":460,
         "batch_performance_limited_by":{
            "reason_server_id":"7f8d623d0cb9966e",
            "reason_id":0,
            "name":{
               "$enum":[
                  "workload",
                  "storage_server_write_queue_size",
                  "storage_server_write_bandwidth_mvcc",
                  "storage_server_readable_behind",
                  "log_server_mvcc_write_bandwidth",
                  "log_server_write_queue",
                  "storage_server_min_free_space",
                  "storage_server_min_free_space_ratio",
                  "log_server_min_free_space",
                  "log_server_min_free_space_ratio",
                  "storage_server_durability_lag",
                  "storage_server_list_fetch_failed"
               ]
            },
            "description":"The database is not being saturated by the workload."
         },
         "performance_limited_by":{
            "reason_server_id":"7f8d623d0cb9966e",
            "reason_id":0,
            "name":{
               "$enum":[
                  "workload",
                  "storage_server_write_queue_size",
                  "storage_server_write_bandwidth_mvcc",
                  "storage_server_readable_behind",
                  "log_server_mvcc_write_bandwidth",
                  "log_server_write_queue",
                  "storage_server_min_free_space",
                  "storage_server_min_free_space_ratio",
                  "log_server_min_free_space",
                  "log_server_min_free_space_ratio",
                  "storage_server_durability_lag",
                  "storage_server_list_fetch_failed"
               ]
            },
            "description":"The database is not being saturated by the workload."
         },
         "batch_transactions_per_second_limit":0,
         "transactions_per_second_limit":0,
         "batch_released_transactions_per_second":0,
         "released_transactions_per_second":0,
         "limiting_queue_bytes_storage_server":0,
         "worst_queue_bytes_storage_server":0,
         "limiting_version_lag_storage_server":0,
         "worst_version_lag_storage_server":0,
         "limiting_data_lag_storage_server":{
            "versions":0,
            "seconds":0.0
         },
         "worst_data_lag_storage_server":{
            "versions":0,
            "seconds":0.0
         },
         "limiting_durability_lag_storage_server":{
            "versions":0,
            "seconds":0.0
         },
         "worst_durability_lag_storage_server":{
            "versions":0,
            "seconds":0.0
         }
      },
      "incompatible_connections":[

      ],
      "datacenter_lag": {
         "seconds" : 1.0,
         "versions" : 1000000
      },
      "degraded_processes":0,
      "database_available":true,
      "database_locked":false,
      "generation":2,
      "latency_probe":{
         "read_seconds":7,
         "immediate_priority_transaction_start_seconds":0.0,
         "batch_priority_transaction_start_seconds":0.0,
         "transaction_start_seconds":0.0,
         "commit_seconds":0.02
      },
      "clients":{
         "count":1,
         "supported_versions":[
             {
                 "client_version":"3.0.0",
                 "connected_clients":[
                     {
                         "address":"127.0.0.1:9898",
                         "log_group":"default"
                     }
                 ],
                 "max_protocol_clients":[
                     {
                         "address":"127.0.0.1:9898",
                         "log_group":"default"
                     }
                 ],
                 "count" : 1,
                 "max_protocol_count" : 1,
                 "protocol_version" : "fdb00a400050001",
                 "source_version" : "9430e1127b4991cbc5ab2b17f41cfffa5de07e9d"
             }
         ]
      },
      "page_cache":{
         "log_hit_rate":0.5,
         "storage_hit_rate":0.5
      },
      "messages":[
         {
            "reasons":[
               {
                  "description":"Blah."
               }
            ],
            "unreachable_processes":[
               {
                  "address":"1.2.3.4:1234"
               }
            ],
            "name":{
               "$enum":[
                  "unreachable_master_worker",
                  "unreachable_dataDistributor_worker",
                  "unreachable_ratekeeper_worker",
                  "unreadable_configuration",
                  "full_replication_timeout",
                  "client_issues",
                  "unreachable_processes",
                  "immediate_priority_transaction_start_probe_timeout",
                  "batch_priority_transaction_start_probe_timeout",
                  "transaction_start_probe_timeout",
                  "read_probe_timeout",
                  "commit_probe_timeout",
                  "storage_servers_error",
                  "status_incomplete",
                  "layer_status_incomplete",
                  "database_availability_timeout",
                  "consistencycheck_suspendkey_fetch_timeout",
                  "consistencycheck_disabled",
                  "duplicate_mutation_streams",
                  "duplicate_mutation_fetch_timeout",
                  "primary_dc_missing",
<<<<<<< HEAD
                  "fetch_primary_dc_timedout"
=======
                  "fetch_primary_dc_timeout"
>>>>>>> 2f22ce16
               ]
            },
            "issues":[
               {
                  "name":{
                     "$enum":[
                        "incorrect_cluster_file_contents"
                     ]
                  },
                  "description":"Cluster file contents do not match current cluster connection string. Verify cluster file is writable and has not been overwritten externally."
               }
            ],
            "description":"abc"
         }
      ],
)statusSchema" R"statusSchema(
      "recovery_state":{
         "required_resolvers":1,
         "required_proxies":1,
         "name":{
            "$enum":[
               "reading_coordinated_state",
               "locking_coordinated_state",
               "locking_old_transaction_servers",
               "reading_transaction_system_state",
               "configuration_missing",
               "configuration_never_created",
               "configuration_invalid",
               "recruiting_transaction_servers",
               "initializing_transaction_servers",
               "recovery_transaction",
               "writing_coordinated_state",
               "accepting_commits",
               "all_logs_recruited",
               "storage_recovered",
               "fully_recovered"
            ]
         },
         "required_logs":3,
         "missing_logs":"7f8d623d0cb9966e",
         "active_generations":1,
         "description":"Recovery complete."
      },
      "workload":{
         "operations":{
            "writes":{
               "hz":0.0,
               "counter":0,
               "roughness":0.0
            },
            "reads":{
               "hz":0.0,
               "counter":0,
               "roughness":0.0
            },
            "read_requests":{
               "hz":0.0,
               "counter":0,
               "roughness":0.0
            },
            "location_requests":{
               "hz":0.0,
               "counter":0,
               "roughness":0.0
            },
            "memory_errors":{
               "hz":0.0,
               "counter":0,
               "roughness":0.0
            }
         },
         "bytes":{
            "written":{
               "hz":0.0,
               "counter":0,
               "roughness":0.0
            },
            "read":{
               "hz":0.0,
               "counter":0,
               "roughness":0.0
            }
         },
         "keys":{
            "read":{
               "hz":0.0,
               "counter":0,
               "roughness":0.0
            }
         },
         "transactions":{
            "started":{
               "hz":0.0,
               "counter":0,
               "roughness":0.0
            },
            "started_immediate_priority":{
               "hz":0.0,
               "counter":0,
               "roughness":0.0
            },
            "started_default_priority":{
               "hz":0.0,
               "counter":0,
               "roughness":0.0
            },
            "started_batch_priority":{
               "hz":0.0,
               "counter":0,
               "roughness":0.0
            },
            "conflicted":{
               "hz":0.0,
               "counter":0,
               "roughness":0.0
            },
            "committed":{
               "hz":0.0,
               "counter":0,
               "roughness":0.0
            }
         }
      },
      "cluster_controller_timestamp":1415650089,
      "protocol_version":"fdb00a400050001",
      "connection_string":"a:a@127.0.0.1:4000",
      "full_replication":true,
      "maintenance_zone":"0ccb4e0fdbdb5583010f6b77d9d10ece",
      "maintenance_seconds_remaining":1.0,
      "data_distribution_disabled_for_ss_failures":true,
      "data_distribution_disabled_for_rebalance":true,
      "data_distribution_disabled":true,
      "active_primary_dc":"pv",
      "configuration":{
         "log_anti_quorum":0,
         "log_replicas":2,
         "log_replication_policy":"(zoneid^3x1)",
         "redundancy_mode":{
         "$enum":[
             "single",
             "double",
             "triple",
             "three_datacenter",
             "three_datacenter_fallback",
             "three_data_hall",
             "three_data_hall_fallback"
         ]},
         "regions":[{
         "datacenters":[{
             "id":"mr",
             "priority":1,
             "satellite":1,
             "satellite_logs":2
         }],
         "satellite_redundancy_mode":{
         "$enum":[
             "one_satellite_single",
             "one_satellite_double",
             "one_satellite_triple",
             "two_satellite_safe",
             "two_satellite_fast"
         ]},
         "satellite_log_replicas":1,
         "satellite_usable_dcs":1,
         "satellite_anti_quorum":0,
         "satellite_log_policy":"(zoneid^3x1)",
         "satellite_logs":2
         }],
         "remote_redundancy_mode":{
         "$enum":[
             "remote_default",
             "remote_single",
             "remote_double",
             "remote_triple",
             "remote_three_data_hall"
         ]},
         "remote_log_replicas":3,
         "remote_logs":5,
         "log_routers":10,
         "usable_regions":1,
         "repopulate_anti_quorum":1,
         "storage_replicas":1,
         "resolvers":1,
         "storage_replication_policy":"(zoneid^3x1)",
         "logs":2,
         "log_version":2,
         "log_engine":1,
         "log_spill":1,
         "storage_engine":{
         "$enum":[
             "ssd",
             "ssd-1",
             "ssd-2",
             "ssd-redwood-experimental",
             "memory",
             "memory-1",
             "memory-2"
         ]},
         "coordinators_count":1,
         "excluded_servers":[
            {
               "address":"10.0.4.1"
            }
         ],
         "auto_proxies":3,
         "auto_resolvers":1,
         "auto_logs":3,
         "proxies":5
      },
      "data":{
         "least_operating_space_bytes_log_server":0,
         "average_partition_size_bytes":0,
         "state":{
            "healthy":true,
            "min_replicas_remaining":0,
            "name":{
               "$enum":[
                  "initializing",
                  "missing_data",
                  "healing",
                  "optimizing_team_collections",
                  "healthy_populating_region",
                  "healthy_repartitioning",
                  "healthy_removing_server",
                  "healthy_rebalancing",
                  "healthy"
               ]
            },
            "description":""
         },
         "least_operating_space_ratio_storage_server":0.1,
         "max_machine_failures_without_losing_availability":0,
         "total_disk_used_bytes":0,
         "total_kv_size_bytes":0,
         "system_kv_size_bytes":0,
         "partitions_count":2,
         "moving_data":{
            "total_written_bytes":0,
            "in_flight_bytes":0,
            "in_queue_bytes":0,
            "highest_priority":0
         },
         "team_trackers":[
            {
                "primary":true,
                "in_flight_bytes":0,
                "unhealthy_servers":0,
                "state":{
                    "healthy":true,
                    "min_replicas_remaining":0,
                    "name":{
                       "$enum":[
                          "initializing",
                          "missing_data",
                          "healing",
                          "optimizing_team_collections",
                          "healthy_populating_region",
                          "healthy_repartitioning",
                          "healthy_removing_server",
                          "healthy_rebalancing",
                          "healthy"
                       ]
                    },
                    "description":""
                }
            }
         ],
         "least_operating_space_bytes_storage_server":0
      },
      "machines":{
         "$map":{
            "network":{
               "megabits_sent":{
                  "hz":0.0
               },
               "megabits_received":{
                  "hz":0.0
               },
               "tcp_segments_retransmitted":{
                  "hz":0.0
               }
            },
            "memory":{
               "free_bytes":0,
               "committed_bytes":0,
               "total_bytes":0
            },
            "contributing_workers":4,
            "datacenter_id":"6344abf1813eb05b",
            "excluded":false,
            "address":"1.2.3.4",
            "machine_id":"6344abf1813eb05b",
            "locality":{
                "$map":"value"
            },
            "cpu":{
               "logical_core_utilization":0.4
            }
         }
      }
   },
   "client":{
      "coordinators":{
         "coordinators":[
            {
               "reachable":true,
               "address":"127.0.0.1:4701"
            }
         ],
         "quorum_reachable":true
      },
      "database_status":{
         "available":true,
         "healthy":true
      },
      "messages":[
         {
            "name":{
               "$enum":[
                  "inconsistent_cluster_file",
                  "unreachable_cluster_controller",
                  "no_cluster_controller",
                  "status_incomplete_client",
                  "status_incomplete_coordinators",
                  "status_incomplete_error",
                  "status_incomplete_timeout",
                  "status_incomplete_cluster",
                  "quorum_not_reachable"
               ]
            },
            "description":"The cluster file is not up to date."
         }
      ],
      "timestamp":1415650089,
      "cluster_file":{
         "path":"/etc/foundationdb/fdb.cluster",
         "up_to_date":true
      }
   }
})statusSchema");

const KeyRef JSONSchemas::clusterConfigurationSchema = LiteralStringRef(R"configSchema(
{
    "create":{
    "$enum":[
        "new"
    ]},
    "log_anti_quorum":0,
    "log_replicas":2,
    "log_replication_policy":"(zoneid^3x1)",
    "redundancy_mode":{
    "$enum":[
        "single",
        "double",
        "triple",
        "three_datacenter",
        "three_datacenter_fallback",
        "three_data_hall",
        "three_data_hall_fallback"
    ]},
    "regions":[{
        "datacenters":[{
            "id":"mr",
            "priority":1,
            "satellite":1,
            "satellite_logs":2
        }],
        "satellite_redundancy_mode":{
        "$enum":[
            "one_satellite_single",
            "one_satellite_double",
            "one_satellite_triple",
            "two_satellite_safe",
            "two_satellite_fast"
        ]},
        "satellite_log_replicas":1,
        "satellite_usable_dcs":1,
        "satellite_anti_quorum":0,
        "satellite_log_policy":"(zoneid^3x1)",
        "satellite_logs":2
    }],
    "remote_redundancy_mode":{
    "$enum":[
        "remote_default",
        "remote_single",
        "remote_double",
        "remote_triple",
        "remote_three_data_hall"
    ]},
    "remote_log_replicas":3,
    "remote_logs":5,
    "log_routers":10,
    "usable_regions":1,
    "repopulate_anti_quorum":1,
    "storage_replicas":1,
    "resolvers":1,
    "storage_replication_policy":"(zoneid^3x1)",
    "logs":2,
    "storage_engine":{
    "$enum":[
        "ssd",
        "ssd-1",
        "ssd-2",
        "memory"
    ]},
    "auto_proxies":3,
    "auto_resolvers":1,
    "auto_logs":3,
    "proxies":5
})configSchema");

const KeyRef JSONSchemas::latencyBandConfigurationSchema = LiteralStringRef(R"configSchema(
{
    "get_read_version":{
        "bands":[
            0.0
        ]
    },
    "read":{
        "bands":[
            0.0
        ],
        "max_key_selector_offset":0,
        "max_read_bytes":0
    },
    "commit":{
        "bands":[
            0.0
        ],
        "max_commit_bytes":0
    }
})configSchema");<|MERGE_RESOLUTION|>--- conflicted
+++ resolved
@@ -427,11 +427,7 @@
                   "duplicate_mutation_streams",
                   "duplicate_mutation_fetch_timeout",
                   "primary_dc_missing",
-<<<<<<< HEAD
-                  "fetch_primary_dc_timedout"
-=======
                   "fetch_primary_dc_timeout"
->>>>>>> 2f22ce16
                ]
             },
             "issues":[
