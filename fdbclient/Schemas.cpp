/*
 * Schemas.cpp
 *
 * This source file is part of the FoundationDB open source project
 *
 * Copyright 2013-2018 Apple Inc. and the FoundationDB project authors
 *
 * Licensed under the Apache License, Version 2.0 (the "License");
 * you may not use this file except in compliance with the License.
 * You may obtain a copy of the License at
 *
 *     http://www.apache.org/licenses/LICENSE-2.0
 *
 * Unless required by applicable law or agreed to in writing, software
 * distributed under the License is distributed on an "AS IS" BASIS,
 * WITHOUT WARRANTIES OR CONDITIONS OF ANY KIND, either express or implied.
 * See the License for the specific language governing permissions and
 * limitations under the License.
 */

#include "fdbclient/Schemas.h"

// NOTE: also change mr-status-json-schemas.rst.inc
const KeyRef JSONSchemas::statusSchema = LiteralStringRef(R"statusSchema(
{
   "cluster":{
       "storage_wiggler": {
		 "wiggle_server_ids":["0ccb4e0feddb55"],
		 "wiggle_server_addresses": ["127.0.0.1"],
         "primary": {
          	"last_round_start_datetime": "Wed Feb  4 09:36:37 2022 +0000",
			"last_round_start_timestamp": 63811229797,
			"last_round_finish_datetime": "Thu Jan  1 00:00:00 1970 +0000",
			"last_round_finish_timestamp": 0,
			"smoothed_round_seconds": 1,
			"finished_round": 1,
			"last_wiggle_start_datetime": "Wed Feb  4 09:36:37 2022 +0000",
			"last_wiggle_start_timestamp": 63811229797,
			"last_wiggle_finish_datetime": "Thu Jan  1 00:00:00 1970 +0000",
			"last_wiggle_finish_timestamp": 0,
			"smoothed_wiggle_seconds": 1,
			"finished_wiggle": 1
          },
          "remote": {
          	"last_round_start_datetime": "Wed Feb  4 09:36:37 2022 +0000",
			"last_round_start_timestamp": 63811229797,
			"last_round_finish_datetime": "Thu Jan  1 00:00:00 1970 +0000",
			"last_round_finish_timestamp": 0,
			"smoothed_round_seconds": 1,
			"finished_round": 1,
			"last_wiggle_start_datetime": "Wed Feb  4 09:36:37 2022 +0000",
			"last_wiggle_start_timestamp": 63811229797,
			"last_wiggle_finish_datetime": "Thu Jan  1 00:00:00 1970 +0000",
			"last_wiggle_finish_timestamp": 0,
			"smoothed_wiggle_seconds": 1,
			"finished_wiggle": 1
          }
      },
      "layers":{
         "_valid":true,
         "_error":"some error description"
      },
      "processes":{
         "$map":{
            "version":"3.0.0",
            "machine_id":"0ccb4e0feddb5583010f6b77d9d10ece",
            "locality":{
                "$map":"value"
            },
            "class_source":{
               "$enum":[
                  "command_line",
                  "configure_auto",
                  "set_class"
               ]
            },
            "class_type":{
               "$enum":[
                  "unset",
                  "storage",
                  "transaction",
                  "resolution",
                  "stateless",
                  "commit_proxy",
                  "grv_proxy",
                  "master",
                  "test",
                  "storage_cache",
                  "blob_worker"
               ]
            },
            "degraded":true,
            "roles":[
               {
                  "query_queue_max":0,
                  "local_rate":0,
                  "input_bytes":{
                     "hz":0.0,
                     "counter":0,
                     "roughness":0.0
                  },
                  "stored_bytes":12341234,
                  "kvstore_used_bytes":12341234,
                  "kvstore_available_bytes":12341234,
                  "kvstore_free_bytes":12341234,
                  "kvstore_total_bytes":12341234,
                  "kvstore_total_size":12341234,
                  "kvstore_total_nodes":12341234,
                  "kvstore_inline_keys":12341234,
                  "durable_bytes":{
                     "hz":0.0,
                     "counter":0,
                     "roughness":0.0
                  },
                  "queue_disk_used_bytes":12341234,
                  "queue_disk_available_bytes":12341234,
                  "queue_disk_free_bytes":12341234,
                  "queue_disk_total_bytes":12341234,
                  "role":{
                     "$enum":[
                        "master",
                        "commit_proxy",
                        "grv_proxy",
                        "log",
                        "storage",
                        "resolver",
                        "cluster_controller",
                        "data_distributor",
                        "ratekeeper",
                        "blob_manager",
                        "blob_worker",
                        "encrypt_key_proxy",
                        "storage_cache",
                        "router",
                        "coordinator"
                     ]
                  },
                  "storage_metadata":{
                     "created_time_datetime":"Thu Jan  1 00:00:00 1970 +0000",
                     "created_time_timestamp": 0
                  },
                  "data_version":12341234,
                  "durable_version":12341234,
                  "data_lag": {
                     "seconds":5.0,
                     "versions":12341234
                  },
                  "durability_lag": {
                     "seconds":5.0,
                     "versions":12341234
                  },
                  "id":"eb84471d68c12d1d26f692a50000003f",
                  "total_queries":{
                     "hz":0.0,
                     "counter":0,
                     "roughness":0.0
                  },
                  "finished_queries":{
                     "hz":0.0,
                     "counter":0,
                     "roughness":0.0
                  },
                  "low_priority_queries":{
                     "hz":0.0,
                     "counter":0,
                     "roughness":0.0
                  },
                  "bytes_queried":{
                     "hz":0.0,
                     "counter":0,
                     "roughness":0.0
                  },
                  "keys_queried":{
                     "hz":0.0,
                     "counter":0,
                     "roughness":0.0
                  },
                  "mutation_bytes":{
                     "hz":0.0,
                     "counter":0,
                     "roughness":0.0
                  },
                  "mutations":{
                     "hz":0.0,
                     "counter":0,
                     "roughness":0.0
                  },
                  "fetched_versions":{
                     "hz":0.0,
                     "counter":0,
                     "roughness":0.0
                  },
                  "fetches_from_logs":{
                     "hz":0.0,
                     "counter":0,
                     "roughness":0.0
                  },
                  "grv_latency_statistics":{
                     "default":{
                        "count":0,
                        "min":0.0,
                        "max":0.0,
                        "median":0.0,
                        "mean":0.0,
                        "p25":0.0,
                        "p90":0.0,
                        "p95":0.0,
                        "p99":0.0,
                        "p99.9":0.0
                     },
                     "batch":{
                        "count":0,
                        "min":0.0,
                        "max":0.0,
                        "median":0.0,
                        "mean":0.0,
                        "p25":0.0,
                        "p90":0.0,
                        "p95":0.0,
                        "p99":0.0,
                        "p99.9":0.0
                     }
                  },
                  "read_latency_statistics":{
                     "count":0,
                     "min":0.0,
                     "max":0.0,
                     "median":0.0,
                     "mean":0.0,
                     "p25":0.0,
                     "p90":0.0,
                     "p95":0.0,
                     "p99":0.0,
                     "p99.9":0.0
                  },
                  "commit_latency_statistics":{
                     "count":0,
                     "min":0.0,
                     "max":0.0,
                     "median":0.0,
                     "mean":0.0,
                     "p25":0.0,
                     "p90":0.0,
                     "p95":0.0,
                     "p99":0.0,
                     "p99.9":0.0
                  },
                  "commit_batching_window_size":{
                     "count":0,
                     "min":0.0,
                     "max":0.0,
                     "median":0.0,
                     "mean":0.0,
                     "p25":0.0,
                     "p90":0.0,
                     "p95":0.0,
                     "p99":0.0,
                     "p99.9":0.0
                  },
                  "grv_latency_bands":{
                     "$map": 1
                  },
                  "read_latency_bands":{
                     "$map": 1
                  },
                  "commit_latency_bands":{
                     "$map": 1
                  },
                  "busiest_read_tag":{
                     "tag": "",
                     "fractional_cost": 0.0,
                     "estimated_cost":{
                        "hz": 0.0
                     }
                  },
                  "busiest_write_tag":{
                     "tag": "",
                     "fractional_cost": 0.0,
                     "estimated_cost":{
                        "hz": 0.0
                     }
                  }
               }
            ],
            "command_line":"-r simulation",
            "memory":{
               "available_bytes":0,
               "limit_bytes":0,
               "unused_allocated_memory":0,
               "used_bytes":0
            },
            "messages":[
               {
                  "time":12345.12312,
                  "type":"x",
                  "name":{
                     "$enum":[
                        "file_open_error",
                        "incorrect_cluster_file_contents",
                        "trace_log_file_write_error",
                        "trace_log_could_not_create_file",
                        "trace_log_writer_thread_unresponsive",
                        "process_error",
                        "io_error",
                        "io_timeout",
                        "platform_error",
                        "storage_server_lagging",
                        "(other FDB error messages)"
                     ]
                  },
                  "raw_log_message":"<stuff/>",
                  "description":"abc"
               }
            ],
            "fault_domain":"0ccb4e0fdbdb5583010f6b77d9d10ece",
            "under_maintenance":true,
            "excluded":false,
            "address":"1.2.3.4:1234",
            "disk":{
               "free_bytes":3451233456234,
               "reads":{
                  "hz":0.0,
                  "counter":0,
                  "sectors":0
               },
               "busy":0.0,
               "writes":{
                  "hz":0.0,
                  "counter":0,
                  "sectors":0
               },
               "total_bytes":123412341234
            },
            "uptime_seconds":1234.2345,
            "cpu":{
               "usage_cores":0.0
            },
            "network":{
               "current_connections":0,
               "connections_established":{
                   "hz":0.0
               },
               "connections_closed":{
                   "hz":0.0
               },
               "connection_errors":{
                   "hz":0.0
               },
               "megabits_sent":{
                  "hz":0.0
               },
               "megabits_received":{
                  "hz":0.0
               },
               "tls_policy_failures":{
                 "hz":0.0
               }
            },
            "run_loop_busy":0.2
         }
      },
      "logs":[
         {
            "log_interfaces":[
               {
                  "id":"7f8d623d0cb9966e",
                  "healthy":true,
                  "address":"1.2.3.4:1234"
               }
            ],
            "epoch":1,
            "current":false,
            "begin_version":23,
            "end_version":112315141,
            "possibly_losing_data":true,
            "log_replication_factor":3,
            "log_write_anti_quorum":0,
            "log_fault_tolerance":2,
            "remote_log_replication_factor":3,
            "remote_log_fault_tolerance":2,
            "satellite_log_replication_factor":3,
            "satellite_log_write_anti_quorum":0,
            "satellite_log_fault_tolerance":2
         }
      ],
      "fault_tolerance":{
         "max_zone_failures_without_losing_availability":0,
         "max_zone_failures_without_losing_data":0
      },
      "qos":{
         "worst_queue_bytes_log_server":460,
         "batch_performance_limited_by":{
            "reason_server_id":"7f8d623d0cb9966e",
            "reason_id":0,
            "name":{
               "$enum":[
                  "workload",
                  "storage_server_write_queue_size",
                  "storage_server_write_bandwidth_mvcc",
                  "storage_server_readable_behind",
                  "log_server_mvcc_write_bandwidth",
                  "log_server_write_queue",
                  "storage_server_min_free_space",
                  "storage_server_min_free_space_ratio",
                  "log_server_min_free_space",
                  "log_server_min_free_space_ratio",
                  "storage_server_durability_lag",
                  "storage_server_list_fetch_failed"
               ]
            },
            "description":"The database is not being saturated by the workload."
         },
         "performance_limited_by":{
            "reason_server_id":"7f8d623d0cb9966e",
            "reason_id":0,
            "name":{
               "$enum":[
                  "workload",
                  "storage_server_write_queue_size",
                  "storage_server_write_bandwidth_mvcc",
                  "storage_server_readable_behind",
                  "log_server_mvcc_write_bandwidth",
                  "log_server_write_queue",
                  "storage_server_min_free_space",
                  "storage_server_min_free_space_ratio",
                  "log_server_min_free_space",
                  "log_server_min_free_space_ratio",
                  "storage_server_durability_lag",
                  "storage_server_list_fetch_failed"
               ]
            },
            "description":"The database is not being saturated by the workload."
         },
         "batch_transactions_per_second_limit":0,
         "transactions_per_second_limit":0,
         "batch_released_transactions_per_second":0,
         "released_transactions_per_second":0,
         "throttled_tags":{
            "auto" : {
                "busy_read" : 0,
                "busy_write" : 0,
                "count" : 0,
                "recommended_only": 0
            },
            "manual" : {
                "count" : 0
            }
         },
         "limiting_queue_bytes_storage_server":0,
         "worst_queue_bytes_storage_server":0,
         "limiting_data_lag_storage_server":{
            "versions":0,
            "seconds":0.0
         },
         "worst_data_lag_storage_server":{
            "versions":0,
            "seconds":0.0
         },
         "limiting_durability_lag_storage_server":{
            "versions":0,
            "seconds":0.0
         },
         "worst_durability_lag_storage_server":{
            "versions":0,
            "seconds":0.0
         }
      },
      "incompatible_connections":[

      ],
      "datacenter_lag": {
         "seconds" : 1.0,
         "versions" : 1000000
      },
      "active_tss_count":0,
      "degraded_processes":0,
      "database_available":true,
      "database_lock_state": {
         "locked": true,
         "lock_uid": "00000000000000000000000000000000"
      },
      "generation":2,
      "latency_probe":{
         "read_seconds":7,
         "immediate_priority_transaction_start_seconds":0.0,
         "batch_priority_transaction_start_seconds":0.0,
         "transaction_start_seconds":0.0,
         "commit_seconds":0.02
      },
      "clients":{
         "count":1,
         "supported_versions":[
             {
                 "client_version":"3.0.0",
                 "connected_clients":[
                     {
                         "address":"127.0.0.1:9898",
                         "log_group":"default"
                     }
                 ],
                 "max_protocol_clients":[
                     {
                         "address":"127.0.0.1:9898",
                         "log_group":"default"
                     }
                 ],
                 "count" : 1,
                 "max_protocol_count" : 1,
                 "protocol_version" : "fdb00a400050001",
                 "source_version" : "9430e1127b4991cbc5ab2b17f41cfffa5de07e9d"
             }
         ]
      },
      "page_cache":{
         "log_hit_rate":0.5,
         "storage_hit_rate":0.5
      },
      "messages":[
         {
            "reasons":[
               {
                  "description":"Blah."
               }
            ],
            "unreachable_processes":[
               {
                  "address":"1.2.3.4:1234"
               }
            ],
            "name":{
               "$enum":[
                  "unreachable_master_worker",
                  "unreachable_cluster_controller_worker",
                  "unreachable_dataDistributor_worker",
                  "unreachable_ratekeeper_worker",
                  "unreachable_blobManager_worker",
                  "unreachable_encryptKeyProxy_worker",
                  "unreadable_configuration",
                  "full_replication_timeout",
                  "client_issues",
                  "unreachable_processes",
                  "immediate_priority_transaction_start_probe_timeout",
                  "batch_priority_transaction_start_probe_timeout",
                  "transaction_start_probe_timeout",
                  "read_probe_timeout",
                  "commit_probe_timeout",
                  "storage_servers_error",
                  "status_incomplete",
                  "layer_status_incomplete",
                  "database_availability_timeout",
                  "consistencycheck_suspendkey_fetch_timeout",
                  "consistencycheck_disabled",
                  "duplicate_mutation_streams",
                  "duplicate_mutation_fetch_timeout",
                  "primary_dc_missing",
                  "fetch_primary_dc_timeout"
               ]
            },
            "issues":[
               {
                  "name":{
                     "$enum":[
                        "incorrect_cluster_file_contents",
                        "trace_log_file_write_error",
                        "trace_log_could_not_create_file",
                        "trace_log_writer_thread_unresponsive"
                     ]
                  },
                  "description":"Cluster file contents do not match current cluster connection string. Verify cluster file is writable and has not been overwritten externally."
               }
            ],
            "description":"abc"
         }
      ],
)statusSchema"
                                                          R"statusSchema(
      "recovery_state":{
         "seconds_since_last_recovered":1,
         "required_resolvers":1,
         "required_commit_proxies":1,
         "required_grv_proxies":1,
         "name":{
            "$enum":[
               "reading_coordinated_state",
               "locking_coordinated_state",
               "locking_old_transaction_servers",
               "reading_transaction_system_state",
               "configuration_missing",
               "configuration_never_created",
               "configuration_invalid",
               "recruiting_transaction_servers",
               "initializing_transaction_servers",
               "recovery_transaction",
               "writing_coordinated_state",
               "accepting_commits",
               "all_logs_recruited",
               "storage_recovered",
               "fully_recovered"
            ]
         },
         "required_logs":3,
         "missing_logs":"7f8d623d0cb9966e",
         "active_generations":1,
         "description":"Recovery complete."
      },
      "workload":{
         "operations":{
            "writes":{
               "hz":0.0,
               "counter":0,
               "roughness":0.0
            },
            "reads":{
               "hz":0.0,
               "counter":0,
               "roughness":0.0
            },
            "read_requests":{
               "hz":0.0,
               "counter":0,
               "roughness":0.0
            },
            "low_priority_reads":{
               "hz":0.0,
               "counter":0,
               "roughness":0.0
            },
            "location_requests":{
               "hz":0.0,
               "counter":0,
               "roughness":0.0
            },
            "memory_errors":{
               "hz":0.0,
               "counter":0,
               "roughness":0.0
            }
         },
         "bytes":{
            "written":{
               "hz":0.0,
               "counter":0,
               "roughness":0.0
            },
            "read":{
               "hz":0.0,
               "counter":0,
               "roughness":0.0
            }
         },
         "keys":{
            "read":{
               "hz":0.0,
               "counter":0,
               "roughness":0.0
            }
         },
         "transactions":{
            "started":{
               "hz":0.0,
               "counter":0,
               "roughness":0.0
            },
            "started_immediate_priority":{
               "hz":0.0,
               "counter":0,
               "roughness":0.0
            },
            "started_default_priority":{
               "hz":0.0,
               "counter":0,
               "roughness":0.0
            },
            "started_batch_priority":{
               "hz":0.0,
               "counter":0,
               "roughness":0.0
            },
            "conflicted":{
               "hz":0.0,
               "counter":0,
               "roughness":0.0
            },
            "rejected_for_queued_too_long":{
               "hz":0.0,
               "counter":0,
               "roughness":0.0
            },
            "committed":{
               "hz":0.0,
               "counter":0,
               "roughness":0.0
            }
         }
      },
      "cluster_controller_timestamp":1415650089,
      "protocol_version":"fdb00a400050001",
      "connection_string":"a:a@127.0.0.1:4000",
      "full_replication":true,
      "maintenance_zone":"0ccb4e0fdbdb5583010f6b77d9d10ece",
      "maintenance_seconds_remaining":1.0,
      "data_distribution_disabled_for_ss_failures":true,
      "data_distribution_disabled_for_rebalance":true,
      "data_distribution_disabled":true,
      "active_primary_dc":"pv",
      "bounce_impact":{
         "can_clean_bounce":true,
         "reason":""
      },
      "configuration":{
         "log_anti_quorum":0,
         "log_replicas":2,
         "log_replication_policy":"(zoneid^3x1)",
         "redundancy_mode":{
         "$enum":[
             "single",
             "double",
             "triple",
             "three_datacenter",
             "three_datacenter_fallback",
             "three_data_hall",
             "three_data_hall_fallback"
         ]},
         "regions":[{
         "datacenters":[{
             "id":"mr",
             "priority":1,
             "satellite":1,
             "satellite_logs":2
         }],
         "satellite_redundancy_mode":{
         "$enum":[
             "one_satellite_single",
             "one_satellite_double",
             "one_satellite_triple",
             "two_satellite_safe",
             "two_satellite_fast"
         ]},
         "satellite_log_replicas":1,
         "satellite_usable_dcs":1,
         "satellite_anti_quorum":0,
         "satellite_log_policy":"(zoneid^3x1)",
         "satellite_logs":2
         }],
         "remote_redundancy_mode":{
         "$enum":[
             "remote_default",
             "remote_single",
             "remote_double",
             "remote_triple",
             "remote_three_data_hall"
         ]},
         "remote_log_replicas":3,
         "remote_logs":5,
         "log_routers":10,
         "usable_regions":1,
         "repopulate_anti_quorum":1,
         "storage_replicas":1,
         "resolvers":1,
         "storage_replication_policy":"(zoneid^3x1)",
         "logs":2,
         "log_version":2,
         "log_engine":1,
         "log_spill":1,
         "storage_engine":{
         "$enum":[
             "ssd",
             "ssd-1",
             "ssd-2",
             "ssd-redwood-1-experimental",
             "ssd-rocksdb-experimental",
             "memory",
             "memory-1",
             "memory-2",
             "memory-radixtree-beta"
         ]},
         "tss_count":1,
         "tss_storage_engine":{
         "$enum":[
             "ssd",
             "ssd-1",
             "ssd-2",
             "ssd-redwood-1-experimental",
             "ssd-rocksdb-experimental",
             "memory",
             "memory-1",
             "memory-2",
             "memory-radixtree-beta"
         ]},
         "coordinators_count":1,
         "excluded_servers":[
            {
               "address":"10.0.4.1",
               "locality":"locality_processid:e9816ca4a89ff64ddb7ba2a5ec10b75b"
            }
         ],
         "auto_commit_proxies":3,
         "auto_grv_proxies":1,
         "auto_resolvers":1,
         "auto_logs":3,
         "commit_proxies":5,
         "grv_proxies":1,
         "proxies":6,
         "backup_worker_enabled":1,
         "perpetual_storage_wiggle":0,
         "perpetual_storage_wiggle_locality":"0",
         "storage_migration_type": {
             "$enum":[
             "disabled",
             "aggressive",
             "gradual"
         ]},
<<<<<<< HEAD
         "blob_granules_enabled":0
=======
         "tenant_mode": {
             "$enum":[
             "disabled",
             "optional_experimental",
             "required_experimental"
         ]}
>>>>>>> 402fa4dd
      },
      "data":{
         "least_operating_space_bytes_log_server":0,
         "average_partition_size_bytes":0,
         "state":{
            "healthy":true,
            "min_replicas_remaining":0,
            "name":{
               "$enum":[
                  "initializing",
                  "missing_data",
                  "healing",
                  "optimizing_team_collections",
                  "healthy_populating_region",
                  "healthy_repartitioning",
                  "healthy_removing_server",
                  "healthy_rebalancing",
                  "healthy"
               ]
            },
            "description":""
         },
         "least_operating_space_ratio_storage_server":0.1,
         "max_machine_failures_without_losing_availability":0,
         "total_disk_used_bytes":0,
         "total_kv_size_bytes":0,
         "system_kv_size_bytes":0,
         "partitions_count":2,
         "moving_data":{
            "total_written_bytes":0,
            "in_flight_bytes":0,
            "in_queue_bytes":0,
            "highest_priority":0
         },
         "team_trackers":[
            {
                "primary":true,
                "in_flight_bytes":0,
                "unhealthy_servers":0,
                "state":{
                    "healthy":true,
                    "min_replicas_remaining":0,
                    "name":{
                       "$enum":[
                          "initializing",
                          "missing_data",
                          "healing",
                          "optimizing_team_collections",
                          "healthy_populating_region",
                          "healthy_repartitioning",
                          "healthy_removing_server",
                          "healthy_rebalancing",
                          "healthy"
                       ]
                    },
                    "description":""
                }
            }
         ],
         "least_operating_space_bytes_storage_server":0,
         "max_machine_failures_without_losing_data":0
      },
      "machines":{
         "$map":{
            "network":{
               "megabits_sent":{
                  "hz":0.0
               },
               "megabits_received":{
                  "hz":0.0
               },
               "tcp_segments_retransmitted":{
                  "hz":0.0
               }
            },
            "memory":{
               "free_bytes":0,
               "committed_bytes":0,
               "total_bytes":0
            },
            "contributing_workers":4,
            "datacenter_id":"6344abf1813eb05b",
            "excluded":false,
            "address":"1.2.3.4",
            "machine_id":"6344abf1813eb05b",
            "locality":{
                "$map":"value"
            },
            "cpu":{
               "logical_core_utilization":0.4
            }
         }
      }
   },
   "client":{
      "coordinators":{
         "coordinators":[
            {
               "reachable":true,
               "address":"127.0.0.1:4701",
               "protocol": "0fdb00b070010001"
            }
         ],
         "quorum_reachable":true
      },
      "database_status":{
         "available":true,
         "healthy":true
      },
      "messages":[
         {
            "name":{
               "$enum":[
                  "inconsistent_cluster_file",
                  "unreachable_cluster_controller",
                  "no_cluster_controller",
                  "status_incomplete_client",
                  "status_incomplete_coordinators",
                  "status_incomplete_error",
                  "status_incomplete_timeout",
                  "status_incomplete_cluster",
                  "quorum_not_reachable"
               ]
            },
            "description":"The cluster file is not up to date."
         }
      ],
      "timestamp":1415650089,
      "cluster_file":{
         "path":"/etc/foundationdb/fdb.cluster",
         "up_to_date":true
      }
   }
})statusSchema");

const KeyRef JSONSchemas::clusterConfigurationSchema = LiteralStringRef(R"configSchema(
{
    "create":{
    "$enum":[
        "new"
    ]},
    "log_anti_quorum":0,
    "log_replicas":2,
    "log_replication_policy":"(zoneid^3x1)",
    "redundancy_mode":{
    "$enum":[
        "single",
        "double",
        "triple",
        "three_datacenter",
        "three_datacenter_fallback",
        "three_data_hall",
        "three_data_hall_fallback"
    ]},
    "regions":[{
        "datacenters":[{
            "id":"mr",
            "priority":1,
            "satellite":1,
            "satellite_logs":2
        }],
        "satellite_redundancy_mode":{
        "$enum":[
            "one_satellite_single",
            "one_satellite_double",
            "one_satellite_triple",
            "two_satellite_safe",
            "two_satellite_fast"
        ]},
        "satellite_log_replicas":1,
        "satellite_usable_dcs":1,
        "satellite_anti_quorum":0,
        "satellite_log_policy":"(zoneid^3x1)",
        "satellite_logs":2
    }],
    "remote_redundancy_mode":{
    "$enum":[
        "remote_default",
        "remote_single",
        "remote_double",
        "remote_triple",
        "remote_three_data_hall"
    ]},
    "remote_log_replicas":3,
    "remote_logs":5,
    "log_routers":10,
    "usable_regions":1,
    "repopulate_anti_quorum":1,
    "storage_replicas":1,
    "resolvers":1,
    "storage_replication_policy":"(zoneid^3x1)",
    "logs":2,
    "storage_engine":{
    "$enum":[
        "ssd",
        "ssd-1",
        "ssd-2",
        "memory"
    ]},
    "auto_commit_proxies":3,
    "auto_grv_proxies":1,
    "auto_resolvers":1,
    "auto_logs":3,
    "commit_proxies":5,
    "grv_proxies":1
})configSchema");

const KeyRef JSONSchemas::latencyBandConfigurationSchema = LiteralStringRef(R"configSchema(
{
    "get_read_version":{
        "bands":[
            0.0
        ]
    },
    "read":{
        "bands":[
            0.0
        ],
        "max_key_selector_offset":0,
        "max_read_bytes":0
    },
    "commit":{
        "bands":[
            0.0
        ],
        "max_commit_bytes":0
    }
})configSchema");

const KeyRef JSONSchemas::dataDistributionStatsSchema = LiteralStringRef(R"""(
{
  "shard_bytes": 1947000
}
)""");

const KeyRef JSONSchemas::logHealthSchema = LiteralStringRef(R"""(
{
  "log_queue": 156
}
)""");

const KeyRef JSONSchemas::storageHealthSchema = LiteralStringRef(R"""(
{
  "cpu_usage": 3.28629447047675,
  "disk_usage": 0.19997897369207954,
  "storage_durability_lag": 5050809,
  "storage_queue": 2030
}
)""");

const KeyRef JSONSchemas::aggregateHealthSchema = LiteralStringRef(R"""(
{
  "batch_limited": false,
  "limiting_storage_durability_lag": 5050809,
  "limiting_storage_queue": 2030,
  "tps_limit": 457082.8105811302,
  "worst_storage_durability_lag": 5050809,
  "worst_storage_queue": 2030,
  "worst_log_queue": 156
}
)""");

const KeyRef JSONSchemas::managementApiErrorSchema = LiteralStringRef(R"""(
{
   "retriable": false,
   "command": "exclude",
   "message": "The reason of the error"
}
)""");<|MERGE_RESOLUTION|>--- conflicted
+++ resolved
@@ -810,16 +810,13 @@
              "aggressive",
              "gradual"
          ]},
-<<<<<<< HEAD
-         "blob_granules_enabled":0
-=======
+         "blob_granules_enabled":0,
          "tenant_mode": {
              "$enum":[
              "disabled",
              "optional_experimental",
              "required_experimental"
          ]}
->>>>>>> 402fa4dd
       },
       "data":{
          "least_operating_space_bytes_log_server":0,
