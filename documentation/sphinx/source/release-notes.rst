--- conflicted
+++ resolved
@@ -2,60 +2,7 @@
 Release Notes
 #############
 
-<<<<<<< HEAD
 6.2.5
-=======
-6.1.13
-======
-
-Fixes
------
-
-* Loading a 6.1 or newer ``fdb_c`` library as a secondary client using the multi-version client could lead to an infinite recursion when run with API versions older than 610. `(PR #2169) <https://github.com/apple/foundationdb/pull/2169>`_
-* Using C API functions that were removed in 6.1 when using API version 610 or above now results in a compilation error. `(PR #2169) <https://github.com/apple/foundationdb/pull/2169>`_
-* ``fdbrestore`` commands other than ``start`` required a default cluster file to be found but did not actually use it. `(PR #1912) <https://github.com/apple/foundationdb/pull/1912>`_.
-
-6.1.12
-======
-
-Fixes
------
-
-* Fixed a thread safety issue while writing large keys or values. `(Issue #1846) <https://github.com/apple/foundationdb/issues/1846>`_
-* An untracked data distributor could prevent a newly recruited data distributor from being started. `(PR #1849) <https://github.com/apple/foundationdb/pull/1849>`_
-
-6.1.11
-======
-
-Fixes
------
-
-* Machines which were added to a cluster immediately after the cluster was upgraded to 6.1 would not be given data. `(PR #1764) <https://github.com/apple/foundationdb/pull/1764>`_
-
-6.1.10
-======
-
-Performance
------------
-
-* Improved the recovery speed of storage servers with large amount of data. `(PR #1700) <https://github.com/apple/foundationdb/pull/1700>`_
-
-Fixes
------
-
-* The ``fdbrestore`` commands ``abort``, ``wait``, and ``status`` would use a default cluster file instead of the destination cluster file argument.  `(PR #1701) <https://github.com/apple/foundationdb/pull/1701>`_
-
-6.1.9
-=====
-
-Fixes
------
-
-* Sometimes a minority of coordinators would not converge to the leader. `(PR #1649) <https://github.com/apple/foundationdb/pull/1649>`_
-* HTTP responses indicating a server-side error are no longer expected to contain a ResponseID header. `(PR #1651) <https://github.com/apple/foundationdb/pull/1651>`_
-
-6.1.8
->>>>>>> 1f6af42a
 =====
 
 Performance
@@ -100,6 +47,8 @@
 * Configuring regions would fail with an internal error if the cluster contained storage servers that didn't set a datacenter ID. `(PR #2017) <https://github.com/apple/foundationdb/pull/2017>`_.
 * Clients no longer prefer reading from servers with the same zone ID, because it could create hot shards. [6.2.3] `(PR #2019) <https://github.com/apple/foundationdb/pull/2019>`_.
 * Data distribution could fail to start if any storage servers had misconfigured locality information. This problem could persist even after the offending storage servers were removed or fixed. [6.2.5] `(PR #2110) <https://github.com/apple/foundationdb/pull/2110>`_.
+* Loading a 6.1 or newer ``fdb_c`` library as a secondary client using the multi-version client could lead to an infinite recursion when run with API versions older than 610. [6.2.5] `(PR #2169) <https://github.com/apple/foundationdb/pull/2169>`_
+* Using C API functions that were removed in 6.1 when using API version 610 or above now results in a compilation error. [6.2.5] `(PR #2169) <https://github.com/apple/foundationdb/pull/2169>`_
 
 Status
 ------
