--- conflicted
+++ resolved
@@ -868,27 +868,18 @@
 class IKeyValueStore;
 class ServerCoordinators;
 class IDiskQueue;
-<<<<<<< HEAD
 struct MockLogSystem;
 ACTOR Future<Void> storageServer(
     IKeyValueStore* persistentData,
     StorageServerInterface ssi,
     Tag seedTag,
+    Version tssSeedVersion,
     ReplyPromise<InitializeStorageReply> recruitReply,
     Reference<AsyncVar<ServerDBInfo>> db,
     std::string folder,
     // Only applicable when logSystemType is mock.
     // This has to be a shared_ptr rather than unique_ptr or Reference because MockLogSystem is only forward declared.
     std::shared_ptr<MockLogSystem> mockLogSystem = nullptr);
-=======
-ACTOR Future<Void> storageServer(IKeyValueStore* persistentData,
-                                 StorageServerInterface ssi,
-                                 Tag seedTag,
-                                 Version tssSeedVersion,
-                                 ReplyPromise<InitializeStorageReply> recruitReply,
-                                 Reference<AsyncVar<ServerDBInfo>> db,
-                                 std::string folder);
->>>>>>> 31c12b3d
 ACTOR Future<Void> storageServer(
     IKeyValueStore* persistentData,
     StorageServerInterface ssi,
