--- conflicted
+++ resolved
@@ -476,11 +476,10 @@
 
 	void getReadHotRanges(ReadHotSubRangeRequest req) const {
 		ReadHotSubRangeReply reply;
-<<<<<<< HEAD
-		std::vector<KeyRangeRef> v = getReadHotRanges(req.keys, SERVER_KNOBS->SHARD_MAX_READ_DENSITY_RATIO,
-		                                              SERVER_KNOBS->READ_HOT_SUB_RANGE_CHUNK_SIZE,
-		                                              SERVER_KNOBS->SHARD_READ_HOT_BANDWITH_MIN_PER_KSECONDS);
-		reply.readHotRanges.append_deep(reply.readHotRanges.arena(), v.data(), v.size());
+		auto _ranges = getReadHotRanges(req.keys, SERVER_KNOBS->SHARD_MAX_READ_DENSITY_RATIO,
+		                                SERVER_KNOBS->READ_HOT_SUB_RANGE_CHUNK_SIZE,
+		                                SERVER_KNOBS->SHARD_READ_HOT_BANDWITH_MIN_PER_KSECONDS);
+		reply.readHotRanges = VectorRef(_ranges.data(), _ranges.size());
 		req.reply.send(reply);
 	}
 
@@ -510,12 +509,6 @@
 		std::vector<KeyRef> points = getSplitPoints(req.keys, req.chunkSize);
 
 		reply.splitPoints.append_deep(reply.splitPoints.arena(), points.data(), points.size());
-=======
-		auto _ranges = getReadHotRanges(req.keys, SERVER_KNOBS->SHARD_MAX_READ_DENSITY_RATIO,
-		                                SERVER_KNOBS->READ_HOT_SUB_RANGE_CHUNK_SIZE,
-		                                SERVER_KNOBS->SHARD_READ_HOT_BANDWITH_MIN_PER_KSECONDS);
-		reply.readHotRanges = VectorRef(_ranges.data(), _ranges.size());
->>>>>>> b1e9e9cd
 		req.reply.send(reply);
 	}
 
