--- conflicted
+++ resolved
@@ -362,12 +362,9 @@
 		    .add("coordinators", &coordinators)
 		    .add("configDB", &configDBType)
 		    .add("extraMachineCountDC", &extraMachineCountDC)
-<<<<<<< HEAD
-		    .add("blobGranulesEnabled", &blobGranulesEnabled);
-=======
+		    .add("blobGranulesEnabled", &blobGranulesEnabled)
 		    .add("allowDefaultTenant", &allowDefaultTenant)
 		    .add("allowDisablingTenants", &allowDisablingTenants);
->>>>>>> d956b00c
 		try {
 			auto file = toml::parse(testFile);
 			if (file.contains("configuration") && toml::find(file, "configuration").is_table()) {
