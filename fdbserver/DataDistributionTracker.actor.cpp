--- conflicted
+++ resolved
@@ -33,9 +33,8 @@
 	BandwidthStatusHigh
 };
 
-<<<<<<< HEAD
 enum ReadBandwidthStatus { ReadBandwidthStatusNormal, ReadBandwidthStatusHigh };
-=======
+
 struct ShardMetrics {
 	StorageMetrics metrics;
 	double lastLowBandwidthStartTime;
@@ -47,7 +46,6 @@
 
 	ShardMetrics(StorageMetrics const& metrics, double lastLowBandwidthStartTime, int shardCount) : metrics(metrics), lastLowBandwidthStartTime(lastLowBandwidthStartTime), shardCount(shardCount) {}
 };
->>>>>>> c7f604a0
 
 BandwidthStatus getBandwidthStatus( StorageMetrics const& metrics ) {
 	if( metrics.bytesPerKSecond > SERVER_KNOBS->SHARD_MAX_BYTES_PER_KSEC )
@@ -165,15 +163,13 @@
 ACTOR Future<Void> trackShardBytes(
 		DataDistributionTracker* self,
 		KeyRange keys,
-<<<<<<< HEAD
-		Reference<AsyncVar<Optional<StorageMetrics>>> shardMetrics)
-=======
-		Reference<AsyncVar<Optional<ShardMetrics>>> shardSize)
->>>>>>> c7f604a0
+		Reference<AsyncVar<Optional<ShardMetrics>>> shardMetrics)
 {
-	state BandwidthStatus bandwidthStatus = shardSize->get().present() ? getBandwidthStatus( shardSize->get().get().metrics ) : BandwidthStatusNormal;
-	state double lastLowBandwidthStartTime = shardSize->get().present() ? shardSize->get().get().lastLowBandwidthStartTime : now();
-	state int shardCount = shardSize->get().present() ? shardSize->get().get().shardCount : 1;
+	state BandwidthStatus bandwidthStatus = shardMetrics->get().present() ? getBandwidthStatus( shardMetrics->get().get().metrics ) : BandwidthStatusNormal;
+	state double lastLowBandwidthStartTime = shardMetrics->get().present() ? shardMetrics->get().get().lastLowBandwidthStartTime : now();
+	state int shardCount = shardMetrics->get().present() ? shardMetrics->get().get().shardCount : 1;
+	state ReadBandwidthStatus readBandwidthStatus = shardMetrics->get().present() ? getReadBandwidthStatus(shardMetrics->get().get().metrics) : ReadBandwidthStatusNormal;
+
 	wait( delay( 0, TaskPriority::DataDistribution ) );
 
 	/*TraceEvent("TrackShardBytesStarting")
@@ -183,21 +179,12 @@
 	    .detail("StartingMetrics", shardMetrics->get().present() ? shardMetrics->get().get().metrics.bytes : 0)
 	    .detail("StartingMerges", shardMetrics->get().present() ? shardMetrics->get().get().merges : 0);*/
 
-	state ReadBandwidthStatus readBandwidthStatus;
 	try {
 		loop {
-<<<<<<< HEAD
-			ShardSizeBounds bounds;
-			if (shardMetrics->get().present()) {
-				auto bytes = shardMetrics->get().get().bytes;
-				auto bandwidthStatus = getBandwidthStatus(shardMetrics->get().get());
-				auto newReadBandwidthStatus = getReadBandwidthStatus(shardMetrics->get().get());
-
-=======
 			state ShardSizeBounds bounds;
-			if( shardSize->get().present() ) {
-				auto bytes = shardSize->get().get().metrics.bytes;
->>>>>>> c7f604a0
+			if( shardMetrics->get().present() ) {
+				auto bytes = shardMetrics->get().get().metrics.bytes;
+				auto newReadBandwidthStatus = getReadBandwidthStatus(shardMetrics->get().get().metrics);
 				bounds.max.bytes = std::max( int64_t(bytes * 1.1), (int64_t)SERVER_KNOBS->MIN_SHARD_BYTES );
 				bounds.min.bytes = std::min( int64_t(bytes * 0.9), std::max(int64_t(bytes - (SERVER_KNOBS->MIN_SHARD_BYTES * 0.1)), (int64_t)0) );
 				bounds.permittedError.bytes = bytes * 0.1;
@@ -254,32 +241,6 @@
 			bounds.min.iosPerKSecond = 0;
 			bounds.permittedError.iosPerKSecond = bounds.permittedError.infinity;
 
-<<<<<<< HEAD
-			Transaction tr(self->cx);
-			StorageMetrics metrics = wait( tr.waitStorageMetrics( keys, bounds.min, bounds.max, bounds.permittedError, CLIENT_KNOBS->STORAGE_METRICS_SHARD_LIMIT ) );
-
-			/*TraceEvent("ShardSizeUpdate")
-				.detail("Keys", keys)
-				.detail("UpdatedSize", metrics.metrics.bytes)
-				.detail("Bandwidth", metrics.metrics.bytesPerKSecond)
-				.detail("BandwidthStatus", getBandwidthStatus(metrics))
-				.detail("BytesLower", bounds.min.bytes)
-				.detail("BytesUpper", bounds.max.bytes)
-				.detail("BandwidthLower", bounds.min.bytesPerKSecond)
-				.detail("BandwidthUpper", bounds.max.bytesPerKSecond)
-				.detail("ShardSizePresent", shardSize->get().present())
-				.detail("OldShardSize", shardSize->get().present() ? shardSize->get().get().metrics.bytes : 0)
-				.detail("TrackerID", trackerID);*/
-
-			if( shardMetrics->get().present() ) {
-				self->dbSizeEstimate->set( self->dbSizeEstimate->get() + metrics.bytes - shardMetrics->get().get().bytes );
-				if(keys.begin >= systemKeys.begin) {
-					self->systemSizeEstimate += metrics.bytes - shardMetrics->get().get().bytes;
-				}
-			}
-
-			shardMetrics->set( metrics );
-=======
 			loop {
 				Transaction tr(self->cx);
 				std::pair<Optional<StorageMetrics>, int> metrics = wait( tr.waitStorageMetrics( keys, bounds.min, bounds.max, bounds.permittedError, CLIENT_KNOBS->STORAGE_METRICS_SHARD_LIMIT, shardCount ) );
@@ -303,25 +264,24 @@
 						.detail("OldShardSize", shardSize->get().present() ? shardSize->get().get().metrics.bytes : 0)
 						.detail("TrackerID", trackerID);*/
 
-					if( shardSize->get().present() ) {
-						self->dbSizeEstimate->set( self->dbSizeEstimate->get() + metrics.first.get().bytes - shardSize->get().get().metrics.bytes );
+					if( shardMetrics->get().present() ) {
+						self->dbSizeEstimate->set( self->dbSizeEstimate->get() + metrics.first.get().bytes - shardMetrics->get().get().metrics.bytes );
 						if(keys.begin >= systemKeys.begin) {
-							self->systemSizeEstimate += metrics.first.get().bytes - shardSize->get().get().metrics.bytes;
+							self->systemSizeEstimate += metrics.first.get().bytes - shardMetrics->get().get().metrics.bytes;
 						}
 					}
 
-					shardSize->set( ShardMetrics(metrics.first.get(), lastLowBandwidthStartTime, shardCount) );
+					shardMetrics->set( ShardMetrics(metrics.first.get(), lastLowBandwidthStartTime, shardCount) );
 					break;
 				} else {
 					shardCount = metrics.second;
-					if(shardSize->get().present()) {
-						auto newShardMetrics = shardSize->get().get();
+					if(shardMetrics->get().present()) {
+						auto newShardMetrics = shardMetrics->get().get();
 						newShardMetrics.shardCount = shardCount;
-						shardSize->set( newShardMetrics );
+						shardMetrics->set( newShardMetrics );
 					}
 				}
 			}
->>>>>>> c7f604a0
 		}
 	} catch( Error &e ) {
 		if (e.code() != error_code_actor_cancelled)
@@ -642,22 +602,13 @@
 	// getShardSizeBounds() will allways have shardBounds.min.bytes == 0 for shards that start at allKeys.begin,
 	//  so will will never attempt to merge that shard with the one previous.
 	ShardSizeBounds shardBounds = getShardSizeBounds(keys, self->maxShardSize->get().get());
-<<<<<<< HEAD
-	StorageMetrics const& stats = shardSize->get().get();
+	StorageMetrics const& stats = shardSize->get().get().metrics;
 	auto bandwidthStatus = getBandwidthStatus( stats );
 
 	bool shouldSplit = stats.bytes > shardBounds.max.bytes ||
 							(bandwidthStatus == BandwidthStatusHigh && keys.begin < keyServersKeys.begin );
 	bool shouldMerge = stats.bytes < shardBounds.min.bytes &&
 							bandwidthStatus == BandwidthStatusLow;
-=======
-	ShardMetrics const& stats = shardSize->get().get();
-
-	bool shouldSplit = stats.metrics.bytes > shardBounds.max.bytes ||
-							( getBandwidthStatus( stats.metrics ) == BandwidthStatusHigh && keys.begin < keyServersKeys.begin );
-	bool shouldMerge = stats.metrics.bytes < shardBounds.min.bytes &&
-							getBandwidthStatus( stats.metrics ) == BandwidthStatusLow;
->>>>>>> c7f604a0
 
 	// Every invocation must set this or clear it
 	if(shouldMerge && !self->anyZeroHealthyTeams->get()) {
