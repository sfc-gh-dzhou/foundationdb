--- conflicted
+++ resolved
@@ -835,24 +835,15 @@
 
 	t = timer();
 	mergeWriteConflictRanges(now);
-<<<<<<< HEAD
 	g_merge += timer() - t;
-
+	
 	for (int i = 0; i < transactionCount; i++) {
-		if (!transactionConflictStatus[i]) nonConflicting.push_back(i);
-		if (tooOldTransactions && transactionInfo[i]->tooOld) tooOldTransactions->push_back(i);
-=======
-	g_merge += timer()-t;
-	
-	for (int i = 0; i < transactionCount; i++)
-	{
 		if (tooOldTransactions && transactionInfo[i]->tooOld) {
 			tooOldTransactions->push_back(i);
 		}
 		else if (!transactionConflictStatus[i]) {
 			nonConflicting.push_back( i );
 		}
->>>>>>> 53d4798c
 	}
 
 	delete[] transactionConflictStatus;
